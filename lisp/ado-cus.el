--- conflicted
+++ resolved
@@ -431,11 +431,7 @@
 (defcustom ado-stata-home 
   (cond ((string= system-type "darwin") "/Applications/Stata/")
 		((string= system-type "windows-nt") "C:/Program Files (x86)/Stata14/")
-<<<<<<< HEAD
-		(t "/usr/local/stata12"))
-=======
 		(t "/usr/local/stata"))
->>>>>>> 9f9ba06b
   "Set to the location of your Stata executable(s) if you want
 Emacs to launch a particular version of Stata for setting your 
 adopath or if you always launch Stata before sending code from
